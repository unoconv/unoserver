from __future__ import annotations

import argparse
import logging
import os
import shutil
import signal
import socket
import subprocess
import sys
import tempfile
import threading
import time
import platform
import xmlrpc.server
from importlib import metadata
from pathlib import Path

from concurrent import futures

from unoserver import converter, comparer
from com.sun.star.uno import Exception as UnoException

API_VERSION = "3"
__version__ = metadata.version("unoserver")
logger = logging.getLogger("unoserver")


class XMLRPCServer(xmlrpc.server.SimpleXMLRPCServer):
    def __init__(
        self,
        addr: tuple[str, int],
        allow_none: bool = False,
    ) -> None:
        addr_info = socket.getaddrinfo(addr[0], addr[1], proto=socket.IPPROTO_TCP)

        if len(addr_info) == 0:
            raise RuntimeError(
                f"Could not get interface information for {addr[0]}:{addr[1]}"
            )

        self.address_family = addr_info[0][0]
        self.socket_type = addr_info[0][1]
        super().__init__(addr=addr_info[0][4], allow_none=allow_none)


class UnoServer:
    def __init__(
        self,
        interface="127.0.0.1",
        port="2003",
        uno_interface="127.0.0.1",
        uno_port="2002",
        user_installation=None,
        conversion_timeout=None,
        stop_after=None,
    ):
        self.interface = interface
        self.uno_interface = uno_interface
        self.port = port
        self.uno_port = uno_port
        self.user_installation = user_installation
        self.conversion_timeout = conversion_timeout
        self.stop_after = stop_after
        self.libreoffice_process = None
        self.xmlrcp_thread = None
        self.xmlrcp_server = None
        self.intentional_exit = False

    def start(self, executable="libreoffice"):
        logger.info(f"Starting unoserver {__version__}.")

        connection = (
            "socket,host=%s,port=%s,tcpNoDelay=1;urp;StarOffice.ComponentContext"
            % (self.uno_interface, self.uno_port)
        )

        # I think only --headless and --norestore are needed for
        # command line usage, but let's add everything to be safe.
        cmd = [
            executable,
            "--headless",
            "--invisible",
            "--nocrashreport",
            "--nodefault",
            "--nologo",
            "--nofirststartwizard",
            "--norestore",
            f"-env:UserInstallation={self.user_installation}",
            f"--accept={connection}",
        ]

        logger.info("Command: " + " ".join(cmd))
        self.libreoffice_process = subprocess.Popen(cmd)
        self.xmlrcp_thread = threading.Thread(None, self.serve)

        def signal_handler(signum, frame):
            self.intentional_exit = True
            logger.info("Sending signal to LibreOffice")
            try:
                self.libreoffice_process.send_signal(signum)
            except ProcessLookupError as e:
                # 3 means the process is already dead
                if e.errno != 3:
                    raise

            if self.xmlrcp_server is not None:
                self.stop()  # Ensure the server stops

        signal.signal(signal.SIGTERM, signal_handler)
        signal.signal(signal.SIGINT, signal_handler)

        # Signal SIGHUP is available only in Unix systems
        if platform.system() != "Windows":
            signal.signal(signal.SIGHUP, signal_handler)

        time.sleep(5)

        self.xmlrcp_thread.start()

        # Give the thread time to start
        time.sleep(2)
        # Check if it succeeded
        if not self.xmlrcp_thread.is_alive():
            logger.info("Failed to start servers")
            self.stop()
            return None

        return self.libreoffice_process

    def serve(self):
        # Create server
        with XMLRPCServer((self.interface, int(self.port)), allow_none=True) as server:
            logger.info("Starting UnoConverter.")
            attempts = 20
            while attempts > 0:
                try:
                    self.conv = converter.UnoConverter(
                        interface=self.uno_interface, port=self.uno_port
                    )
                    break
                except UnoException as e:
                    # A connection refused just means it hasn't started yet:
                    if "Connection refused" in str(e):
                        logger.debug("Libreoffice is not yet started")
                        time.sleep(2)
                        attempts -= 1
                        continue
                    # This is a different error
                    logger.warning("Error when starting UnoConverter, retrying: %s", e)
                    # These kinds of errors can be retried fewer times
                    attempts -= 4
                    time.sleep(5)
                    continue
            else:
                # We ran out of attempts
                logger.critical("Could not start Libreoffice, exiting.")
                # Make sure it's really dead
                self.libreoffice_process.terminate()
                return

            logger.info("Starting UnoComparer.")
            attempts = 20
            while attempts > 0:
                try:
                    self.comp = comparer.UnoComparer(
                        interface=self.uno_interface, port=self.uno_port
                    )
                    break
                except UnoException as e:
                    # A connection refused just means it hasn't started yet:
                    if "Connection refused" in str(e):
                        logger.debug("Libreoffice is not yet started")
                        attempts -= 1
                        time.sleep(2)
                        continue
                    # This is a different error
                    logger.warning("Error when starting UnoConverter, retrying: %s", e)
                    # These kinds of errors can be retried fewer times
                    attempts -= 4
                    time.sleep(5)
                    continue
            else:
                # We ran out of attempts
                logger.critical("Could not start Libreoffice, exiting.")
                # Make sure it's really dead
                self.libreoffice_process.terminate()
                return

            self.xmlrcp_server = server
            server.register_introspection_functions()

            self.number_of_requests = 0

            def stop_after():
                if self.stop_after is None:
                    return
                self.number_of_requests += 1
                if self.number_of_requests == self.stop_after:
                    logger.info(
                        "Processed %d requests, exiting.",
                        self.stop_after,
                    )
                    self.intentional_exit = True
                    self.libreoffice_process.terminate()

            @server.register_function
            def info():
                import_filters = self.conv.get_filter_names(
                    self.conv.get_available_import_filters()
                )
                export_filters = self.conv.get_filter_names(
                    self.conv.get_available_export_filters()
                )
                return {
                    "unoserver": __version__,
                    "api": API_VERSION,
                    "import_filters": import_filters,
                    "export_filters": export_filters,
                }

            @server.register_function
            def convert(
                inpath=None,
                indata=None,
                outpath=None,
                convert_to=None,
                filtername=None,
                filter_options=[],
                update_index=True,
                infiltername=None,
            ):
                if indata is not None:
                    indata = indata.data

                with futures.ThreadPoolExecutor() as executor:
                    future = executor.submit(
                        self.conv.convert,
                        inpath,
                        indata,
                        outpath,
                        convert_to,
                        filtername,
                        filter_options,
                        update_index,
                        infiltername,
                    )
                    try:
                        result = future.result(timeout=self.conversion_timeout)
                    except futures.TimeoutError:
                        logger.error(
                            "Conversion timeout, terminating conversion and exiting."
                        )
                        self.conv.local_context.dispose()
                        self.libreoffice_process.terminate()
                        raise
                    else:
                        stop_after()
                        return result

            @server.register_function
            def compare(
                oldpath=None,
                olddata=None,
                newpath=None,
                newdata=None,
                outpath=None,
                filetype=None,
            ):
                if olddata is not None:
                    olddata = olddata.data
                if newdata is not None:
                    newdata = newdata.data

                with futures.ThreadPoolExecutor() as executor:
                    future = executor.submit(
                        self.comp.compare,
                        oldpath,
                        olddata,
                        newpath,
                        newdata,
                        outpath,
                        filetype,
                    )
                try:
                    result = future.result(timeout=self.conversion_timeout)
                except futures.TimeoutError:
                    logger.error(
                        "Comparison timeout, terminating conversion and exiting."
                    )
                    self.conv.local_context.dispose()
                    self.libreoffice_process.terminate()
                    raise
                else:
                    stop_after()
                    return result

            logger.info("Started.")
            server.serve_forever()

    def stop(self):

        if self.xmlrcp_server is not None:
            self.xmlrcp_server.shutdown()
            # Make a dummy connection to unblock accept() - otherwise it will
            # hang indefinitely in the accept() call.
            # noinspection PyBroadException
            try:
                with socket.create_connection(
                    (self.interface, int(self.port)), timeout=1
                ):
                    pass
            except Exception:
                pass  # Ignore any except

        if self.xmlrcp_thread is not None:
            self.xmlrcp_thread.join()

        if self.libreoffice_process and self.libreoffice_process.poll() is not None:
            self.libreoffice_process.terminate()
            try:
                self.libreoffice_process.wait(10)
            except subprocess.TimeoutExpired:
                logger.info("Signalling harder...")
                self.libreoffice_process.terminate()


def main():
    logging.basicConfig()
    logger.setLevel(logging.INFO)

    parser = argparse.ArgumentParser("unoserver")
    parser.add_argument(
        "-v",
        "--version",
        action="version",
        help="Display version and exit.",
        version=f"{parser.prog} {__version__}",
    )
    parser.add_argument(
        "--interface",
        default="127.0.0.1",
        help="The interface used by the XMLRPC server",
    )
    parser.add_argument(
        "--uno-interface",
        default="127.0.0.1",
        help="The interface used by the Libreoffice UNO server",
    )
    parser.add_argument(
        "--port", default="2003", help="The port used by the XMLRPC server"
    )
    parser.add_argument(
        "--uno-port", default="2002", help="The port used by the Libreoffice UNO server"
    )
    parser.add_argument("--daemon", action="store_true", help="Deamonize the server")
    parser.add_argument(
        "--executable",
        default=None,
        help="The path to the LibreOffice executable, defaults to looking in the path",
    )
    parser.add_argument(
        "--user-installation",
        default=None,
        help="The path to the LibreOffice user profile",
    )
    parser.add_argument(
        "--libreoffice-pid-file",
        "-p",
        default=None,
        help="If set, unoserver will write the Libreoffice PID to this file. If started "
        "in daemon mode, the file will not be deleted when unoserver exits.",
    )
    parser.add_argument(
        "--conversion-timeout",
        type=int,
        help="Terminate Libreoffice and exit if a conversion does not complete in the "
        "given time (in seconds).",
    )
    parser.add_argument(
<<<<<<< HEAD
        "--stop-after",
        type=int,
        help="Terminate Libreoffice and exit after the given number of requests.",
=======
        "--verbose",
        action="store_true",
        dest="verbose",
        help="Increase informational output to stderr.",
    )
    parser.add_argument(
        "--quiet",
        action="store_true",
        dest="quiet",
        help="Decrease informational output to stderr.",
>>>>>>> a9813b90
    )
    args = parser.parse_args()

    if args.verbose:
        logger.setLevel(logging.DEBUG)
    elif args.quiet:
        logger.setLevel(logging.CRITICAL)
    else:
        logger.setLevel(logging.INFO)
    if args.verbose and args.quiet:
        logger.debug("Make up your mind, yo!")

    if args.daemon:
        cmd = sys.argv
        cmd.remove("--daemon")
        proc = subprocess.Popen(cmd)
        return proc.pid

    with tempfile.TemporaryDirectory() as tmpuserdir:
        user_installation = Path(tmpuserdir).as_uri()

        if args.user_installation is not None:
            user_installation = Path(args.user_installation).as_uri()

        if args.uno_port == args.port:
            raise RuntimeError("--port and --uno-port must be different")

        server = UnoServer(
            args.interface,
            args.port,
            args.uno_interface,
            args.uno_port,
            user_installation,
            args.conversion_timeout,
            args.stop_after,
        )

        if args.executable is not None:
            executable = args.executable
        else:
            # Find the executable automatically. I had problems with
            # LibreOffice using 100% if started with the libreoffice
            # executable, so by default try soffice first. Also throwing
            # ooffice in there as a fallback, I don't think it's used any
            # more, but it doesn't hurt to have it there.
            for name in ("soffice", "libreoffice", "ooffice"):
                if (executable := shutil.which(name)) is not None:
                    break

        # If it's daemonized, this returns the process.
        # It returns 0 of getting killed in a normal way.
        # Otherwise it returns 1 after the process exits.
        process = server.start(executable=executable)
        if process is None:
            return 2
        pid = process.pid

        logger.info(f"Server PID: {pid}")

        if args.libreoffice_pid_file:
            with open(args.libreoffice_pid_file, "wt") as upf:
                upf.write(f"{pid}")

        process.wait()

        if not server.intentional_exit:
            logger.error(f"Looks like LibreOffice died. PID: {pid}")

        # The RPC thread needs to be stopped before the process can exit
        server.stop()
        if args.libreoffice_pid_file:
            # Remove the PID file
            os.unlink(args.libreoffice_pid_file)

        try:
            # Make sure it's really dead
            os.kill(pid, 0)

            if server.intentional_exit:
                return 0
            else:
                return 1
        except OSError as e:
            if e.errno == 3:
                # All good, it was already dead.
                return 0
            raise


if __name__ == "__main__":
    main()<|MERGE_RESOLUTION|>--- conflicted
+++ resolved
@@ -378,11 +378,11 @@
         "given time (in seconds).",
     )
     parser.add_argument(
-<<<<<<< HEAD
         "--stop-after",
         type=int,
         help="Terminate Libreoffice and exit after the given number of requests.",
-=======
+    )
+    parser.add_argument(
         "--verbose",
         action="store_true",
         dest="verbose",
@@ -393,7 +393,6 @@
         action="store_true",
         dest="quiet",
         help="Decrease informational output to stderr.",
->>>>>>> a9813b90
     )
     args = parser.parse_args()
 
