--- conflicted
+++ resolved
@@ -1,12 +1,10 @@
 3.5 (unreleased)
 ----------------
 
-<<<<<<< HEAD
 - Added Password Conversion Support for Protected Documents.
-=======
+
 - Added docstrings to the XML-RPC methods, which should enable the
   introspection functions to be useful.
->>>>>>> e4303069
 
 - Closed #181: --convert-to was ignored in some cases.
 
